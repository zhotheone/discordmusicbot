--- conflicted
+++ resolved
@@ -139,7 +139,6 @@
                         value=f"~{task.total_entries} tracks",
                         inline=True,
                     )
-<<<<<<< HEAD
                     
                     # Add control panel for playlist playback
                     if task.loaded_tracks:
@@ -148,11 +147,6 @@
                     else:
                         await loading_msg.edit(embed=embed)
                     
-=======
-
-                    await loading_msg.edit(embed=embed)
-
->>>>>>> b099e79f
                     # Skip the normal track adding logic since progressive loader handles it
                     return
 
@@ -241,18 +235,10 @@
                     )
 
                     # Only send this if we haven't already sent the playlist message
-<<<<<<< HEAD
                     if not (self.youtube_source.is_supported_url(query) and self.youtube_source.is_playlist_url(query)):
                         # Create and send the control panel view
                         control_view = MusicControlView(self.container, interaction.guild.id, track)
                         await interaction.followup.send(embed=embed, view=control_view)
-=======
-                    if not (
-                        self.youtube_source.is_supported_url(query)
-                        and self.youtube_source.is_playlist_url(query)
-                    ):
-                        await interaction.followup.send(embed=embed)
->>>>>>> b099e79f
                 else:
                     # Multiple tracks - show summary (if not already sent playlist message)
                     if not (
@@ -489,17 +475,11 @@
                 value=f"<@{current_track.requester_id}>",
                 inline=True,
             )
-<<<<<<< HEAD
             
             # Add control panel
             control_view = MusicControlView(self.container, interaction.guild.id, current_track)
             await interaction.followup.send(embed=embed, view=control_view)
             
-=======
-
-            await interaction.followup.send(embed=embed)
-
->>>>>>> b099e79f
         except Exception as e:
             logger.error(f"Error in nowplaying command: {e}")
             await interaction.followup.send(
