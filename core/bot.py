--- conflicted
+++ resolved
@@ -104,33 +104,7 @@
         """Called when the bot is ready."""
         logger.info(f"Bot is ready! Logged in as {self.user}")
         logger.info(f"Connected to {len(self.guilds)} guilds")
-<<<<<<< HEAD
         
-=======
-
-        # Sync commands if this is the first time ready or if needed
-        if not hasattr(self, "_commands_synced"):
-            try:
-                logger.info("Syncing application commands...")
-                synced = await self.tree.sync()
-                logger.info(f"Synced {len(synced)} global commands")
-                # Also sync to each guild for instant availability
-                for guild in self.guilds:
-                    try:
-                        self.tree.copy_global_to(guild=guild)
-                        g_synced = await self.tree.sync(guild=guild)
-                        logger.info(
-                            f"Synced {len(g_synced)} commands to guild {guild.name} ({guild.id})"
-                        )
-                    except Exception as ge:
-                        logger.error(
-                            f"Failed to sync commands to guild {guild.name} ({guild.id}): {ge}"
-                        )
-                self._commands_synced = True
-            except Exception as e:
-                logger.error(f"Failed to sync commands: {e}")
-
->>>>>>> b099e79f
         # Set bot status
         activity = discord.Activity(
             type=discord.ActivityType.listening,
